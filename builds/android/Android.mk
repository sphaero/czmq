#################################################################
#   GENERATED SOURCE CODE, DO NOT EDIT EXCEPT EXPERIMENTALLY    #
#   Please read the README.txt file in the model directory.     #
#################################################################

BASE_PATH := $(call my-dir)
APP_PLATFORM = android-10

LOCAL_PATH := $(BASE_PATH)

#   Info for libzmq

include $(CLEAR_VARS)
LOCAL_MODULE := zmq
LOCAL_SRC_FILES := libzmq.so
include $(PREBUILT_SHARED_LIBRARY)

#   Build czmq

include $(CLEAR_VARS)
LOCAL_MODULE := czmq
LOCAL_C_INCLUDES := ../../include $(LIBZMQ)/include
<<<<<<< HEAD
LOCAL_SRC_FILES := zauth.c zbeacon.c zcert.c zcertstore.c zchunk.c zclock.c zconfig.c zctx.c zdir.c zfile.c zframe.c zhash.c zlist.c zloop.c zmsg.c zmutex.c zpoller.c zproxy.c zrex.c zsocket.c zsockopt.c zstr.c zsys.c zthread.c ztree.c
=======
LOCAL_SRC_FILES := zauth.c zbeacon.c zcert.c zcertstore.c zchunk.c zclock.c zconfig.c zctx.c zdir.c zfile.c zframe.c zhash.c zlist.c zloop.c zmonitor.c zmsg.c zmutex.c zpoller.c zrex.c zsocket.c zsockopt.c zstr.c zsys.c zthread.c ztree.c
>>>>>>> e62447aa
LOCAL_SHARED_LIBRARIES := zmq
include $(BUILD_SHARED_LIBRARY)

#################################################################
#   GENERATED SOURCE CODE, DO NOT EDIT EXCEPT EXPERIMENTALLY    #
#   Please read the README.txt file in the model directory.     #
#################################################################<|MERGE_RESOLUTION|>--- conflicted
+++ resolved
@@ -20,11 +20,7 @@
 include $(CLEAR_VARS)
 LOCAL_MODULE := czmq
 LOCAL_C_INCLUDES := ../../include $(LIBZMQ)/include
-<<<<<<< HEAD
-LOCAL_SRC_FILES := zauth.c zbeacon.c zcert.c zcertstore.c zchunk.c zclock.c zconfig.c zctx.c zdir.c zfile.c zframe.c zhash.c zlist.c zloop.c zmsg.c zmutex.c zpoller.c zproxy.c zrex.c zsocket.c zsockopt.c zstr.c zsys.c zthread.c ztree.c
-=======
-LOCAL_SRC_FILES := zauth.c zbeacon.c zcert.c zcertstore.c zchunk.c zclock.c zconfig.c zctx.c zdir.c zfile.c zframe.c zhash.c zlist.c zloop.c zmonitor.c zmsg.c zmutex.c zpoller.c zrex.c zsocket.c zsockopt.c zstr.c zsys.c zthread.c ztree.c
->>>>>>> e62447aa
+LOCAL_SRC_FILES := zauth.c zbeacon.c zcert.c zcertstore.c zchunk.c zclock.c zconfig.c zctx.c zdir.c zfile.c zframe.c zhash.c zlist.c zloop.c zmonitor.c zmsg.c zmutex.c zpoller.c zproxy.c zrex.c zsocket.c zsockopt.c zstr.c zsys.c zthread.c ztree.c
 LOCAL_SHARED_LIBRARIES := zmq
 include $(BUILD_SHARED_LIBRARY)
 
