--- conflicted
+++ resolved
@@ -10,11 +10,7 @@
 LIBDIR=-L$(PREFIX)/lib
 CFLAGS=-Wall -Os -g -DLIBCZMQ_EXPORTS $(INCDIR)
 
-<<<<<<< HEAD
-OBJS = zactor.o zauth.o zbeacon.o zcert.o zcertstore.o zchunk.o zclock.o zconfig.o zdigest.o zdir.o zdir_patch.o zfile.o zframe.o zhash.o zgossip.o ziflist.o zlist.o zloop.o zmonitor.o zmsg.o zpoller.o zproxy.o zpubsub.o zpubsub_option.o zrex.o zring.o zsock.o zsock_option.o zstr.o zsys.o zuuid.o zgossip_msg.o zpubsub_filter.o zauth_v2.o zbeacon_v2.o zctx.o zmonitor_v2.o zmutex.o zproxy_v2.o zsocket.o zsockopt.o zthread.o
-=======
-OBJS = zactor.o zauth.o zbeacon.o zcert.o zcertstore.o zchunk.o zclock.o zconfig.o zdigest.o zdir.o zdir_patch.o zfile.o zframe.o zhash.o zgossip.o ziflist.o zlist.o zloop.o zmonitor.o zmsg.o zpoller.o zproxy.o zpubsub.o zpubsub_option.o zrex.o zring.o zsock.o zsock_option.o zstr.o zsys.o ztimeout.o zuuid.o zgossip_msg.o zauth_v2.o zbeacon_v2.o zctx.o zmonitor_v2.o zmutex.o zproxy_v2.o zsocket.o zsockopt.o zthread.o
->>>>>>> 2d789a9c
+OBJS = zactor.o zauth.o zbeacon.o zcert.o zcertstore.o zchunk.o zclock.o zconfig.o zdigest.o zdir.o zdir_patch.o zfile.o zframe.o zhash.o zgossip.o ziflist.o zlist.o zloop.o zmonitor.o zmsg.o zpoller.o zproxy.o zpubsub.o zpubsub_option.o zrex.o zring.o zsock.o zsock_option.o zstr.o zsys.o ztimeout.o zuuid.o zgossip_msg.o zpubsub_filter.o zauth_v2.o zbeacon_v2.o zctx.o zmonitor_v2.o zmutex.o zproxy_v2.o zsocket.o zsockopt.o zthread.o
 %.o: ../../src/%.c
     $(CC) -c -o $@ $< $(CFLAGS)
 
