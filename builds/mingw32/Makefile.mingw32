#################################################################
#   GENERATED SOURCE CODE, DO NOT EDIT EXCEPT EXPERIMENTALLY    #
#   Please read the README.txt file in the model directory.     #
#################################################################

CC=gcc
# replace the following with wherever you have installed libzmq
PREFIX=c:/mingw/msys/1.0/local
INCDIR=-I$(PREFIX)/include -I.
LIBDIR=-L$(PREFIX)/lib
CFLAGS=-Wall -Os -g -DDLL_EXPORT $(INCDIR)

<<<<<<< HEAD
OBJS = zauth.o zbeacon.o zcert.o zcertstore.o zchunk.o zclock.o zconfig.o zctx.o zdir.o zfile.o zframe.o zhash.o zlist.o zloop.o zmsg.o zmutex.o zpoller.o zproxy.o zrex.o zsocket.o zsockopt.o zstr.o zsys.o zthread.o ztree.o
=======
OBJS = zauth.o zbeacon.o zcert.o zcertstore.o zchunk.o zclock.o zconfig.o zctx.o zdir.o zfile.o zframe.o zhash.o zlist.o zloop.o zmonitor.o zmsg.o zmutex.o zpoller.o zrex.o zsocket.o zsockopt.o zstr.o zsys.o zthread.o ztree.o
>>>>>>> e62447aa

%.o: ../../src/%.c
    $(CC) -c -o $@ $< $(CFLAGS)

all: libczmq.dll czmq_selftest.exe

libczmq.dll: $(OBJS)
    gcc -shared -o $@ $(OBJS) -Wl,--out-implib,$@.a $(LIBDIR) -lzmq -lws2_32 -liphlpapi

# the test functions are not exported into the DLL
czmq_selftest.exe: czmq_selftest.o $(OBJS)
    gcc -o $@ $^ $(LIBDIR) -lzmq -lws2_32 -liphlpapi

clean:
    del *.o *.a *.dll *.exe

#################################################################
#   GENERATED SOURCE CODE, DO NOT EDIT EXCEPT EXPERIMENTALLY    #
#   Please read the README.txt file in the model directory.     #
#################################################################<|MERGE_RESOLUTION|>--- conflicted
+++ resolved
@@ -10,11 +10,7 @@
 LIBDIR=-L$(PREFIX)/lib
 CFLAGS=-Wall -Os -g -DDLL_EXPORT $(INCDIR)
 
-<<<<<<< HEAD
-OBJS = zauth.o zbeacon.o zcert.o zcertstore.o zchunk.o zclock.o zconfig.o zctx.o zdir.o zfile.o zframe.o zhash.o zlist.o zloop.o zmsg.o zmutex.o zpoller.o zproxy.o zrex.o zsocket.o zsockopt.o zstr.o zsys.o zthread.o ztree.o
-=======
-OBJS = zauth.o zbeacon.o zcert.o zcertstore.o zchunk.o zclock.o zconfig.o zctx.o zdir.o zfile.o zframe.o zhash.o zlist.o zloop.o zmonitor.o zmsg.o zmutex.o zpoller.o zrex.o zsocket.o zsockopt.o zstr.o zsys.o zthread.o ztree.o
->>>>>>> e62447aa
+OBJS = zauth.o zbeacon.o zcert.o zcertstore.o zchunk.o zclock.o zconfig.o zctx.o zdir.o zfile.o zframe.o zhash.o zlist.o zloop.o zmonitor.o zmsg.o zmutex.o zpoller.o zproxy.o zrex.o zsocket.o zsockopt.o zstr.o zsys.o zthread.o ztree.o
 
 %.o: ../../src/%.c
     $(CC) -c -o $@ $< $(CFLAGS)
