--- conflicted
+++ resolved
@@ -981,27 +981,6 @@
         printf("\n");
     }
 
-<<<<<<< HEAD
-#if (defined (PATH_MAX))
-    char cwd[PATH_MAX];
-#else
-# if (defined (_MAX_PATH))
-    char cwd[_MAX_PATH];
-# else
-    char cwd[1024];
-# endif
-#endif
-    memset (cwd, 0, sizeof (cwd));
-#if (defined (WIN32))
-    if (_getcwd(cwd, sizeof(cwd)) != NULL) {
-#else
-    if (getcwd(cwd, sizeof(cwd)) != NULL) {
-#endif
-        printf ("zproc_test() : current working directory is %s\n", cwd);
-    }
-=======
->>>>>>> 531f79f0
-
     //  find the right binary for current build (in-tree, distcheck, etc.)
     char *file = NULL;
     if (zsys_file_exists ("src/zsp") || zsys_file_exists ("./src/zsp"))
@@ -1044,9 +1023,21 @@
 
         printf ("SKIPPED (zsp helper not found)\n");
 
+#if (defined (PATH_MAX))
         char cwd[PATH_MAX];
+#else
+# if (defined (_MAX_PATH))
+        char cwd[_MAX_PATH];
+# else
+        char cwd[1024];
+# endif
+#endif
         memset (cwd, 0, sizeof (cwd));
+#if (defined (WIN32))
+        if (_getcwd(cwd, sizeof(cwd)) != NULL)
+#else
         if (getcwd(cwd, sizeof(cwd)) != NULL)
+#endif
             printf ("zproc_test() : current working directory is %s\n", cwd);
 
         return;
