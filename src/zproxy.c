/*  =========================================================================
    zproxy - convenient zmq_proxy api

    -------------------------------------------------------------------------
    Copyright (c) 1991-2013 iMatix Corporation <www.imatix.com>
    Copyright other contributors as noted in the AUTHORS file.

    This file is part of CZMQ, the high-level C binding for 0MQ:
    http://czmq.zeromq.org.

    This is free software; you can redistribute it and/or modify it under
    the terms of the GNU Lesser General Public License as published by the 
    Free Software Foundation; either version 3 of the License, or (at your 
    option) any later version.

    This software is distributed in the hope that it will be useful, but
    WITHOUT ANY WARRANTY; without even the implied warranty of MERCHANTABIL-
    ITY or FITNESS FOR A PARTICULAR PURPOSE. See the GNU Lesser General 
    Public License for more details.

    You should have received a copy of the GNU Lesser General Public License 
    along with this program. If not, see <http://www.gnu.org/licenses/>.
    =========================================================================
*/

/*
@header
    The zproxy class simplifies working with the zmq_proxy api.
@discuss
@end
*/

#include "../include/czmq.h"

//  Structure of our class

struct _zproxy_t {
<<<<<<< HEAD
    zctx_t *ctx;
    void *pipe;
=======
    void *pipe;                     //
>>>>>>> 6c584dbe
    int type;
    char frontend_addr [256];
    int frontend_type;
    void *frontend;
    char backend_addr [256];
    int backend_type;
    void *backend;
    char capture_addr [256];
    int capture_type;
    void *capture;
};

//  --------------------------------------------------------------------------
//  zproxy attached thread

static void
s_zproxy_attached (void *args, zctx_t *ctx, void *pipe)
{   
    zproxy_t *self = (zproxy_t*) args;
    self->frontend = zsocket_new (ctx, zproxy_frontend_type (self));
    assert (self->frontend);
    zsocket_bind (self->frontend, zproxy_frontend_addr (self));

    self->backend = zsocket_new (ctx, zproxy_backend_type (self));
    assert (self->backend);
    zsocket_bind (self->backend, zproxy_backend_addr (self));

    self->capture = zsocket_new (ctx, zproxy_capture_type (self));
    assert (self->capture);
    zsocket_bind (self->capture, zproxy_capture_addr (self));

    free (zstr_recv (pipe));
    zstr_send (pipe, "OK");

    zmq_proxy (self->frontend, self->backend, self->capture);
}

//  --------------------------------------------------------------------------
//  Constructor

zproxy_t *
zproxy_new (zctx_t *ctx, int zproxy_type)
{
    assert (zproxy_type > 0 && zproxy_type < 4);
    
    zproxy_t *self;
    self = (zproxy_t *) zmalloc (sizeof (zproxy_t));
    self->ctx = ctx;
    self->type = zproxy_type;
    self->capture_type = ZMQ_PUB;
    
    switch (self->type) {
        case (ZPROXY_QUEUE):
            self->frontend_type = ZMQ_ROUTER;
            self->backend_type = ZMQ_DEALER;
            break;
        case (ZPROXY_FORWARDER):
            self->frontend_type = ZMQ_XSUB;
            self->backend_type = ZMQ_XPUB;
            break;
        case (ZPROXY_STREAMER):
            self->frontend_type = ZMQ_PULL;
            self->backend_type = ZMQ_PUSH;
            break;
        default:
            break;
    }
    return self;
}

<<<<<<< HEAD
//  --------------------------------------------------------------------------
//  Constructor
=======

//  --------------------------------------------------------------------------
//  Start a zproxy object
>>>>>>> 6c584dbe

int
zproxy_bind (zproxy_t *self, const char *frontend_addr,
        const char *backend_addr, const char *capture_addr)
{
    strncpy (self->frontend_addr, frontend_addr, 255);
    self->frontend_addr[255] = '\0';

    strncpy (self->backend_addr, backend_addr, 255);
    self->frontend_addr[255] = '\0';

    strncpy (self->capture_addr, capture_addr, 255);
    self->frontend_addr[255] = '\0';

    self->pipe = zthread_fork (self->ctx, s_zproxy_attached, self);
    
    int rc = 0;
    zstr_send (self->pipe, "START");
    char *response = zstr_recv (self->pipe);
    if (streq (response, "OK") == 1)
        rc = 1;
    return rc;
}

//  --------------------------------------------------------------------------
//  Destructor

void
zproxy_destroy (zproxy_t **self_p)
{
    assert (self_p);
    if (*self_p) {
        zproxy_t *self = *self_p;
        free (self);
        *self_p = NULL;
    }
}


//  --------------------------------------------------------------------------
//  Get the proxy type 

int
zproxy_type (zproxy_t *self)
{
    return self->type;
}


//  --------------------------------------------------------------------------
//  Get the proxy frontend address

char *
zproxy_frontend_addr (zproxy_t *self)
{
    return self->frontend_addr;
}


//  --------------------------------------------------------------------------
//  Get the proxy frontend type

int
zproxy_frontend_type (zproxy_t *self)
{
    return self->frontend_type;
}


//  --------------------------------------------------------------------------
//  Get the proxy backend address

char *
zproxy_backend_addr (zproxy_t *self)
{
    return self->backend_addr;
}


//  --------------------------------------------------------------------------
//  Get the proxy backend type

int
zproxy_backend_type (zproxy_t *self)
{
    return self->backend_type;
}


//  --------------------------------------------------------------------------
//  Get the proxy capture address

char *
zproxy_capture_addr (zproxy_t *self)
{
    return self->capture_addr;
}

//  --------------------------------------------------------------------------
//  Get the proxy capture type

int
zproxy_capture_type (zproxy_t *self)
{
    return self->capture_type;
}


//  --------------------------------------------------------------------------
//  Selftest

int
zproxy_test (bool verbose)
{
    printf (" * zproxy: ");

    //  @selftest
    const char *front_addr = "inproc://proxy_front";
    const char *back_addr = "inproc://proxy_back";
    const char *capture_addr = "inproc://proxy_capture";

    // Create and start the proxy
    zctx_t *ctx = zctx_new ();
    zproxy_t *proxy = zproxy_new (ctx, ZPROXY_STREAMER);
    int rc = zproxy_bind (proxy, front_addr, back_addr, capture_addr);
    assert (rc);

    // Test the accessor methods
    assert (zproxy_type (proxy) == ZPROXY_STREAMER);
    assert (zproxy_frontend_type (proxy) == ZMQ_PULL);
    assert (zproxy_backend_type (proxy) == ZMQ_PUSH);
    assert (zproxy_capture_type (proxy) == ZMQ_PUB);

    char *front_check = zproxy_frontend_addr (proxy);
    assert (streq (front_check, front_addr));
    char *back_check = zproxy_backend_addr (proxy);
    assert (streq (back_check, back_addr));
    char *capture_check = zproxy_capture_addr (proxy);
    assert (streq (capture_check, capture_addr));

    // Connect to the proxy front, back, and capture ports
    void *front_s = zsocket_new (ctx, ZMQ_PUSH);
    assert (front_s);
    zsocket_connect (front_s, zproxy_frontend_addr (proxy));

    void *back_s = zsocket_new (ctx, ZMQ_PULL);
    assert (back_s);
    zsocket_connect (back_s, zproxy_backend_addr (proxy));

    void *capture_s = zsocket_new (ctx, ZMQ_SUB);
    zsocket_set_subscribe (capture_s, "");
    assert (back_s);
    zsocket_connect (capture_s, zproxy_capture_addr (proxy));

    // Send a message through the proxy and receive it
    zstr_send (front_s, "STREAMER_TEST");
    
    char *back_resp = zstr_recv (back_s);
    assert (back_resp);
    assert (streq ("STREAMER_TEST", back_resp));
    
    char *capture_resp = zstr_recv (capture_s);
    assert (capture_resp);
    assert (capture_resp);
    assert (streq ("STREAMER_TEST", capture_resp));
   
    // Destroying the context will stop the proxy
    zctx_destroy (&ctx);
    zproxy_destroy (&proxy);
    
    //  @end
    printf ("OK\n");
    return 0;
}<|MERGE_RESOLUTION|>--- conflicted
+++ resolved
@@ -35,12 +35,8 @@
 //  Structure of our class
 
 struct _zproxy_t {
-<<<<<<< HEAD
     zctx_t *ctx;
     void *pipe;
-=======
-    void *pipe;                     //
->>>>>>> 6c584dbe
     int type;
     char frontend_addr [256];
     int frontend_type;
@@ -111,14 +107,8 @@
     return self;
 }
 
-<<<<<<< HEAD
-//  --------------------------------------------------------------------------
-//  Constructor
-=======
-
 //  --------------------------------------------------------------------------
 //  Start a zproxy object
->>>>>>> 6c584dbe
 
 int
 zproxy_bind (zproxy_t *self, const char *frontend_addr,
