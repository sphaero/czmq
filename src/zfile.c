--- conflicted
+++ resolved
@@ -63,11 +63,7 @@
     zfile_t *self = (zfile_t *) zmalloc (sizeof (zfile_t));
 
     //  Format full path to file
-<<<<<<< HEAD
-    self->fullname = (char*)malloc (strlen (path) + strlen (name) + 2);
-=======
     self->fullname = (char *) zmalloc (strlen (path) + strlen (name) + 2);
->>>>>>> 92977bc2
     sprintf (self->fullname, "%s/%s", path, name);
     s_restat (self);
     return self;
