--- conflicted
+++ resolved
@@ -797,11 +797,7 @@
     pred = zlist_first (keys);
     assert (pred);
     while ((key = zlist_next (keys))) {
-<<<<<<< HEAD
-        assert (strcmp ((char *) key, (const char *)pred) > 0);
-=======
         assert (strcmp ((char *) key, (char *) pred) > 0);
->>>>>>> 92977bc2
         pred = key;
     }
     zlist_destroy (&keys);
