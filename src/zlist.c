/*  =========================================================================
    zlist - generic type-free list container

    Copyright (c) the Contributors as noted in the AUTHORS file.
    This file is part of CZMQ, the high-level C binding for 0MQ:
    http://czmq.zeromq.org.

    This Source Code Form is subject to the terms of the Mozilla Public
    License, v. 2.0. If a copy of the MPL was not distributed with this
    file, You can obtain one at http://mozilla.org/MPL/2.0/.
    =========================================================================
*/

/*
@header
    Provides a generic container implementing a fast singly-linked list. You
    can use this to construct multi-dimensional lists, and other structures
    together with other generic containers like zhash.
@discuss
    To iterate through a list, use zlist_first to get the first item, then
    loop while not null, and do zlist_next at the end of each iteration.
@end
*/

#include "../include/czmq.h"

//  List node, used internally only

typedef struct _node_t {
    struct _node_t *next;
    void *item;
    //  Supporting deprecated v2 functionality
    zlist_free_fn *free_fn;
} node_t;


//  ---------------------------------------------------------------------
//  Structure of our class

struct _zlist_t {
    node_t *head;               //  First item in list, if any
    node_t *tail;               //  Last item in list, if any
    node_t *cursor;             //  Current cursor for iteration
    size_t size;                //  Number of items in list
    //  Function callbacks for duplicating and destroying items, if any
    czmq_duplicator *duplicator;
    czmq_destructor *destructor;
    //  Supporting deprecated v2 functionality
    bool autofree;              //  If true, free items in destructor
};


//  --------------------------------------------------------------------------
//  List constructor

zlist_t *
zlist_new (void)
{
    zlist_t *self = (zlist_t *) zmalloc (sizeof (zlist_t));
    return self;
}


//  --------------------------------------------------------------------------
//  List destructor

void
zlist_destroy (zlist_t **self_p)
{
    assert (self_p);
    if (*self_p) {
        zlist_t *self = *self_p;
        node_t *node = (*self_p)->head;
        while (node) {
            node_t *next = node->next;
            if (self->destructor)
                (self->destructor) (&node->item);
            else
            if (node->free_fn)
                (node->free_fn) (node->item);
            else
            if (self->autofree)
                free (node->item);
            free (node);
            node = next;
        }
        free (self);
        *self_p = NULL;
    }
}


//  --------------------------------------------------------------------------
//  Return the item at the head of list. If the list is empty, returns NULL.
//  Leaves cursor pointing at the head item, or NULL if the list is empty.

void *
zlist_first (zlist_t *self)
{
    assert (self);
    self->cursor = self->head;
    if (self->cursor)
        return self->cursor->item;
    else
        return NULL;
}


//  --------------------------------------------------------------------------
//  Return the next item. If the list is empty, returns NULL. To move to
//  the start of the list call zlist_first (). Advances the cursor.

void *
zlist_next (zlist_t *self)
{
    assert (self);
    if (self->cursor)
        self->cursor = self->cursor->next;
    else
        self->cursor = self->head;
    if (self->cursor)
        return self->cursor->item;
    else
        return NULL;
}


//  --------------------------------------------------------------------------
//  Return the item at the tail of list. If the list is empty, returns NULL.
//  Leaves cursor pointing at the tail item, or NULL if the list is empty.

void *
zlist_last (zlist_t *self)
{
    assert (self);
    self->cursor = self->tail;
    if (self->cursor)
        return self->cursor->item;
    else
        return NULL;
}


//  --------------------------------------------------------------------------
<<<<<<< HEAD
=======
//  Return current item in the list. If the list is empty, or the cursor
//  passed the end of the list, returns NULL. Does not change the cursor.

void *
zlist_item (zlist_t *self)
{
    assert (self);
    if (self->cursor)
        return self->cursor->item;
    else
        return NULL;
}


//  --------------------------------------------------------------------------
<<<<<<< HEAD
>>>>>>> upstream/master
//  Append an item to the end of the list, return 0 if OK
//  or -1 if this failed for some reason (out of memory).
=======
//  Prepend an item to the start of the list, return 0 if OK, else -1.
//  Leaves cursor at newly inserted item.
>>>>>>> 477182e8

int
zlist_prepend (zlist_t *self, void *item)
{
    node_t *node = (node_t *) zmalloc (sizeof (node_t));
    if (!node)
        return -1;

    //  If necessary, take duplicate of (string) item
    if (self->autofree)
        item = strdup ((char *) item);
    node->item = item;

    //  Link node into list at start
    node->next = self->head;
    self->head = node;
    if (self->tail == NULL)
        self->tail = node;

    self->size++;
    self->cursor = node;
    return 0;
}


//  --------------------------------------------------------------------------
//  Append an item to the end of the list, return 0 if OK, else -1.
//  Leaves cursor at newly inserted item.

int
zlist_append (zlist_t *self, void *item)
{
    if (!item)
        return -1;

    node_t *node = (node_t *) zmalloc (sizeof (node_t));
    if (!node)
        return -1;

    //  If necessary, take duplicate of (string) item
    if (self->autofree)
        item = strdup ((char *) item);
    node->item = item;
    
    //  Link node into list at end
    if (self->tail)
        self->tail->next = node;
    else
        self->head = node;
    self->tail = node;
    node->next = NULL;

    self->size++;
    self->cursor = node;
    return 0;
}


//  --------------------------------------------------------------------------
//  Detach specified item from the list. If the item is not present in the
//  list, returns null. Caller must destroy item when finished with it.
//  Returns 0 if an item was detached, else -1.

int
zlist_detach (zlist_t *self, void *item)
{
    assert (self);
    //  Find item in ring, and detach if present
    node_t *node, *prev = NULL;
    for (node = self->head; node != NULL; node = node->next) {
        if (node->item == item) {
            if (prev)
                prev->next = node->next;
            else
                self->head = node->next;
            if (node->next == NULL)
                self->tail = prev;
            if (self->cursor == node)
                self->cursor = prev;
            free (node);
            self->cursor = self->head;
            self->size--;
            return 0;
        }
        prev = node;
    }
    return -1;
}


//  --------------------------------------------------------------------------
//  Delete specified item from the list. If the item is not present in the
//  list, returns null. Calls the list item destructor if one was set.
//  Returns 0 if an item was deleted, else -1.

int
zlist_delete (zlist_t *self, void *item)
{
    assert (self);
    //  Find item in ring, and detach if present
    node_t *node, *prev = NULL;
    for (node = self->head; node != NULL; node = node->next) {
        if (node->item == item) {
            if (prev)
                prev->next = node->next;
            else
                self->head = node->next;
            if (node->next == NULL)
                self->tail = prev;
            if (self->cursor == node)
                self->cursor = prev;
            if (self->destructor)
                (self->destructor) (&node->item);
            free (node);
            self->cursor = self->head;
            self->size--;
            return 0;
        }
        prev = node;
    }
    return -1;
}


//  --------------------------------------------------------------------------
//  Delete all items from the list. If the item destructor is set, calls it
//  on every item.

void
zlist_purge (zlist_t *self)
{
    assert (self);
    node_t *node = self->head;
    while (node) {
        node_t *next = node->next;
        if (self->destructor)
            (self->destructor) (&node->item);
        free (node);
        node = next;
    }
    self->head = self->tail = self->cursor = NULL;
    self->size = 0;
}


//  --------------------------------------------------------------------------
//  Set a user-defined deallocator for list items; by default items are not
//  freed when the list is destroyed.

void
zlist_set_destructor (zlist_t *self, czmq_destructor destructor)
{
    assert (self);
    self->destructor = destructor;
}


//  --------------------------------------------------------------------------
//  Set a user-defined duplicator for list items; by default items are not
//  copied when the list is duplicated.

void
zlist_set_duplicator (zlist_t *self, czmq_duplicator duplicator)
{
    assert (self);
    self->duplicator = duplicator;
}


//  --------------------------------------------------------------------------
//  Make a copy of the list; items are duplicated if you set a duplicator
//  for the list, otherwise not. Copying a null reference returns a null
//  reference. Note that this method's behavior changed slightly for CZMQ
//  v3.x. The old behavior is in zhash_dup_v2.

zlist_t *
zlist_dup (zlist_t *self)
{
    if (!self)
        return NULL;

    zlist_t *copy = zlist_new ();
    if (copy) {
        copy->destructor = self->destructor;
        copy->duplicator = self->duplicator;
        node_t *node;
        for (node = self->head; node; node = node->next) {
            void *item = node->item;
            if (self->duplicator)
                item = self->duplicator (item);
            if (zlist_append (copy, item)) {
                zlist_destroy (&copy);
                break;
            }
        }
    }
    return copy;
}


//  --------------------------------------------------------------------------
//  Return the number of items in the list

size_t
zlist_size (zlist_t *self)
{
    return self->size;
}


//  --------------------------------------------------------------------------
//  Sort the list by ascending key value using a straight ASCII comparison.
//  The sort is not stable, so may reorder items with the same keys.

void
zlist_sort (zlist_t *self, czmq_comparator *compare)
{
    //  Uses a comb sort, which is simple and reasonably fast. The
    //  algorithm is based on Wikipedia's C pseudo-code for comb sort.
    size_t gap = self->size;
    bool swapped = false;
    while (gap > 1 || swapped) {
        if (gap > 1)
            gap = (size_t) ((double) gap / 1.247330950103979);
        
        node_t *base = self->head;
        node_t *test = self->head;
        int jump = gap;
        while (jump--)
            test = test->next;
        
        swapped = false;
        while (base && test) {
            if ((*compare) (base->item, test->item)) {
                //  It's trivial to swap items in a generic container
                void *item = base->item;
                base->item = test->item;
                test->item = item;
                swapped = true;
            }
            base = base->next;
            test = test->next;
        }
    }
}


//  --------------------------------------------------------------------------
//  DEPRECATED by zlist_prepend
//  Push an item to the start of the list, return 0 if OK
//  or -1 if this failed for some reason (out of memory).

int
zlist_push (zlist_t *self, void *item)
{
    return zlist_prepend (self, item);
}


//  --------------------------------------------------------------------------
//  DEPRECATED as bad style (use delete or detach for clarity)
//  Remove item from the beginning of the list, returns NULL if none

void *
zlist_pop (zlist_t *self)
{
    node_t *node = self->head;
    void *item = NULL;
    if (node) {
        item = node->item;
        self->head = node->next;
        if (self->tail == node)
            self->tail = NULL;
        free (node);
        self->size--;
    }
    self->cursor = NULL;
    return item;
}


//  --------------------------------------------------------------------------
//  DEPRECATED by zlist_detach / zlist_delete
//  Remove the item from the list, if present. Safe to call on items that
//  are not in the list.

void
zlist_remove (zlist_t *self, void *item)
{
    node_t *node, *prev = NULL;

    //  First off, we need to find the list node
    for (node = self->head; node != NULL; node = node->next) {
        if (node->item == item)
            break;
        prev = node;
    }
    if (node) {
        if (prev)
            prev->next = node->next;
        else
            self->head = node->next;

        if (node->next == NULL)
            self->tail = prev;
        if (self->cursor == node)
            self->cursor = prev;
        if (node->free_fn)
            (node->free_fn) (node->item);
        else
        if (self->autofree)
            free (node->item);
        free (node);
        self->size--;
    }
}


//  --------------------------------------------------------------------------
//  DEPRECATED by zlist_copy
//  Make a copy of list. If the list has autofree set, the copied list will
//  duplicate all items, which must be strings. Otherwise, the list will hold
//  pointers back to the items in the original list.

zlist_t *
zlist_dup_v2 (zlist_t *self)
{
    if (!self)
        return NULL;

    zlist_t *copy = zlist_new ();
    if (copy) {
        copy->autofree = self->autofree;
        node_t *node;
        for (node = self->head; node; node = node->next) {
            if (zlist_append (copy, node->item)) {
                zlist_destroy (&copy);
                break;
            }
        }
    }
    return copy;
}


//  --------------------------------------------------------------------------
//  DEPRECATED as clumsy -- use set_destructor instead
//  Set list for automatic item destruction; item values MUST be strings.
//  By default a list item refers to a value held elsewhere. When you set
//  this, each time you append or push a list item, zlist will take a copy
//  of the string value. Then, when you destroy the list, it will free all
//  item values automatically. If you use any other technique to allocate
//  list values, you must free them explicitly before destroying the list.
//  The usual technique is to pop list items and destroy them, until the
//  list is empty.

void
zlist_autofree (zlist_t *self)
{
    assert (self);
    self->autofree = true;
}


//  --------------------------------------------------------------------------
//  DEPRECATED as clumsy -- callers should set destructor at list level
//  which can be mapped directly to an object destructor.
//  
//  Set a free function for the specified list item. When the item is
//  destroyed, the free function, if any, is called on that item.
//  Use this when list items are dynamically allocated, to ensure that
//  you don't have memory leaks. You can pass 'free' or NULL as a free_fn.
//  Returns the item, or NULL if there is no such item.

void *
zlist_freefn (zlist_t *self, void *item, zlist_free_fn *fn, bool at_tail)
{
    node_t *node = self->head;
    if (at_tail)
        node = self->tail;
    while (node) {
        if (node->item == item) {
            node->free_fn = fn;
            return item;
        }
        node = node->next;
    }
    return NULL;
}


//  --------------------------------------------------------------------------
//  Return the item at the head of list. If the list is empty, returns NULL.
//  Leaves cursor as-is.
//  DEPRECATED as over-designed and not useful

void *
zlist_head (zlist_t *self)
{
    assert (self);
    return self->head? self->head->item: NULL;
}


//  --------------------------------------------------------------------------
//  Return the item at the tail of list. If the list is empty, returns NULL.
//  Leaves cursor as-is.
//  DEPRECATED as over-designed and not useful

void *
zlist_tail (zlist_t *self)
{
    assert (self);
    return self->tail? self->tail->item: NULL;
}


//  --------------------------------------------------------------------------
//  Runs selftest of class

static bool
s_compare (void *item1, void *item2)
{
    if (strcmp ((char *) item1, (char *) item2) > 0)
        return true;
    else
        return false;
}

static void
s_zlist_free (void *data)
{
    zlist_t *self = (zlist_t *) data;
    zlist_destroy (&self);
}


void
zlist_test (int verbose)
{
    printf (" * zlist: ");

    //  @selftest
    zlist_t *list = zlist_new ();
    assert (list);
    assert (zlist_size (list) == 0);

    //  Three items we'll use as test data
    //  List items are void *, not particularly strings
    char *cheese = "boursin";
    char *bread = "baguette";
    char *wine = "bordeaux";

    zlist_append (list, cheese);
    assert (zlist_size (list) == 1);
    assert (zlist_item (list) == cheese);
    zlist_append (list, bread);
    assert (zlist_size (list) == 2);
    assert (zlist_item (list) == bread);
    zlist_append (list, wine);
    assert (zlist_size (list) == 3);
    assert (zlist_item (list) == wine);
    
    assert (zlist_first (list) == cheese);
    assert (zlist_next (list) == bread);
    assert (zlist_first (list) == cheese);
    assert (zlist_next (list) == bread);
    assert (zlist_next (list) == wine);
    assert (zlist_next (list) == NULL);
    //  After we reach end of list, next wraps around
    assert (zlist_next (list) == cheese);
    assert (zlist_size (list) == 3);

    char *item;
    //  Test delete and detach
//     char *item = (void *) zlist_detach (list, NULL);
//     assert (item == cheese);
//     item = (void *) zlist_detach (list, NULL);
//     assert (item == bread);
//     item = (void *) zlist_detach (list, NULL);
//     assert (item == wine);
    
//     void zlist_delete (list, wine);
//     assert (zlist_size (list) == 2);
//     assert (zlist_first (list) == cheese);
//     zlist_delete (list, cheese);
//     assert (zlist_size (list) == 1);
//     assert (zlist_first (list) == bread);
//     zlist_delete (list, NULL);
//     assert (zlist_size (list) == 0);

    
    zlist_sort (list, s_compare);

    zlist_t *sub_list = zlist_dup (list);
    assert (sub_list);
    assert (zlist_size (sub_list) == 3);

    zlist_purge (list);
    zlist_prepend (list, sub_list);
    zlist_t *sub_list_2 = zlist_dup (sub_list);
    zlist_append (list, sub_list_2);
    zlist_set_destructor (list, (czmq_destructor *) zlist_destroy);

    //  Destructor should be safe to call twice
    zlist_destroy (&list);
    zlist_destroy (&list);
    assert (list == NULL);

    //  -------------------------------------------------------------------
    //  Deprecated v2 API for zlist
    list = zlist_new ();
    zlist_append (list, cheese);
    zlist_append (list, bread);
    zlist_append (list, wine);

    assert (zlist_head (list) == cheese);
    assert (zlist_first (list) == cheese);
    assert (zlist_tail (list) == wine);
    assert (zlist_next (list) == bread);

    assert (zlist_first (list) == cheese);
    assert (zlist_next (list) == bread);
    assert (zlist_next (list) == wine);
    assert (zlist_next (list) == NULL);
    //  After we reach end of list, next wraps around
    assert (zlist_next (list) == cheese);
    assert (zlist_size (list) == 3);

    zlist_remove (list, wine);
    assert (zlist_size (list) == 2);

    assert (zlist_first (list) == cheese);
    zlist_remove (list, cheese);
    assert (zlist_size (list) == 1);
    assert (zlist_first (list) == bread);

    zlist_remove (list, bread);
    assert (zlist_size (list) == 0);

    zlist_append (list, cheese);
    zlist_append (list, bread);
    assert (zlist_last (list) == bread);
    zlist_remove (list, bread);
    assert (zlist_last (list) == cheese);
    zlist_remove (list, cheese);
    assert (zlist_last (list) == NULL);

    zlist_push (list, cheese);
    assert (zlist_size (list) == 1);
    assert (zlist_first (list) == cheese);

    zlist_push (list, bread);
    assert (zlist_size (list) == 2);
    assert (zlist_first (list) == bread);
<<<<<<< HEAD
=======
    assert (zlist_item (list) == bread);
>>>>>>> upstream/master

    zlist_append (list, wine);
    assert (zlist_size (list) == 3);
    assert (zlist_first (list) == bread);

    sub_list = zlist_dup_v2 (list);
    assert (sub_list);
    assert (zlist_size (sub_list) == 3);

    zlist_sort (list, s_compare);
    item = (char *) zlist_pop (list);
    assert (item == bread);
    item = (char *) zlist_pop (list);
    assert (item == wine);
    item = (char *) zlist_pop (list);
    assert (item == cheese);
    assert (zlist_size (list) == 0);

    assert (zlist_size (sub_list) == 3);
    zlist_push (list, sub_list);
    sub_list_2 = zlist_dup_v2 (sub_list);
    zlist_append (list, sub_list_2);
    assert (zlist_freefn (list, sub_list, &s_zlist_free, false) == sub_list);
    assert (zlist_freefn (list, sub_list_2, &s_zlist_free, true) == sub_list_2);

    zlist_destroy (&list);
    //  @end

    printf ("OK\n");
}<|MERGE_RESOLUTION|>--- conflicted
+++ resolved
@@ -142,8 +142,6 @@
 
 
 //  --------------------------------------------------------------------------
-<<<<<<< HEAD
-=======
 //  Return current item in the list. If the list is empty, or the cursor
 //  passed the end of the list, returns NULL. Does not change the cursor.
 
@@ -159,14 +157,8 @@
 
 
 //  --------------------------------------------------------------------------
-<<<<<<< HEAD
->>>>>>> upstream/master
-//  Append an item to the end of the list, return 0 if OK
-//  or -1 if this failed for some reason (out of memory).
-=======
 //  Prepend an item to the start of the list, return 0 if OK, else -1.
 //  Leaves cursor at newly inserted item.
->>>>>>> 477182e8
 
 int
 zlist_prepend (zlist_t *self, void *item)
@@ -722,10 +714,7 @@
     zlist_push (list, bread);
     assert (zlist_size (list) == 2);
     assert (zlist_first (list) == bread);
-<<<<<<< HEAD
-=======
     assert (zlist_item (list) == bread);
->>>>>>> upstream/master
 
     zlist_append (list, wine);
     assert (zlist_size (list) == 3);
